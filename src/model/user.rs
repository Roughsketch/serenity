use serde_json;
use std::fmt;
use super::utils::deserialize_u16;
use super::*;
use internal::prelude::*;
use model::misc::Mentionable;

#[cfg(feature = "model")]
use chrono::NaiveDateTime;
#[cfg(all(feature = "cache", feature = "model"))]
use parking_lot::RwLock;
#[cfg(feature = "model")]
use std::fmt::Write;
#[cfg(feature = "model")]
use std::mem;
#[cfg(all(feature = "cache", feature = "model"))]
use std::sync::Arc;
#[cfg(feature = "model")]
use builder::{CreateMessage, EditProfile};
#[cfg(all(feature = "cache", feature = "model"))]
use CACHE;
#[cfg(feature = "model")]
use http::{self, GuildPagination};
#[cfg(feature = "model")]
use utils;

/// Information about the current user.
#[derive(Clone, Default, Debug, Deserialize)]
pub struct CurrentUser {
    pub id: UserId,
    pub avatar: Option<String>,
    #[serde(default)] pub bot: bool,
    #[serde(deserialize_with = "deserialize_u16")] pub discriminator: u16,
    pub email: Option<String>,
    pub mfa_enabled: bool,
    #[serde(rename = "username")] pub name: String,
    pub verified: bool,
}

#[cfg(feature = "model")]
impl CurrentUser {
    /// Returns the formatted URL of the user's icon, if one exists.
    ///
    /// This will produce a WEBP image URL, or GIF if the user has a GIF avatar.
    ///
    /// # Examples
    ///
    /// Print out the current user's avatar url if one is set:
    ///
    /// ```rust,no_run
    /// # use serenity::client::CACHE;
    /// #
    /// # let cache = CACHE.read();
    /// #
    /// // assuming the cache has been unlocked
    /// let user = &cache.user;
    ///
    /// match user.avatar_url() {
    ///     Some(url) => println!("{}'s avatar can be found at {}", user.name, url),
    ///     None => println!("{} does not have an avatar set.", user.name)
    /// }
    /// ```
    #[inline]
    pub fn avatar_url(&self) -> Option<String> { avatar_url(self.id, self.avatar.as_ref()) }

    /// Returns the formatted URL to the user's default avatar URL.
    ///
    /// This will produce a PNG URL.
    #[inline]
    pub fn default_avatar_url(&self) -> String { default_avatar_url(self.discriminator) }

    /// Edits the current user's profile settings.
    ///
    /// This mutates the current user in-place.
    ///
    /// Refer to `EditProfile`'s documentation for its methods.
    ///
    /// # Examples
    ///
    /// Change the avatar:
    ///
    /// ```rust,ignore
    /// use serenity::CACHE;
    ///
    /// let avatar = serenity::utils::read_image("./avatar.png").unwrap();
    ///
    /// CACHE.write().user.edit(|p| p.avatar(Some(&avatar)));
    /// ```
    pub fn edit<F>(&mut self, f: F) -> Result<()>
        where F: FnOnce(EditProfile) -> EditProfile {
        let mut map = HashMap::new();
        map.insert("username", Value::String(self.name.clone()));

        if let Some(email) = self.email.as_ref() {
            map.insert("email", Value::String(email.clone()));
        }

        let map = utils::hashmap_to_json_map(f(EditProfile(map)).0);

        match http::edit_profile(&map) {
            Ok(new) => {
                let _ = mem::replace(self, new);

                Ok(())
            },
            Err(why) => Err(why),
        }
    }

    /// Retrieves the URL to the current user's avatar, falling back to the
    /// default avatar if needed.
    ///
    /// This will call [`avatar_url`] first, and if that returns `None`, it
    /// then falls back to [`default_avatar_url`].
    ///
    /// [`avatar_url`]: #method.avatar_url
    /// [`default_avatar_url`]: #method.default_avatar_url
    pub fn face(&self) -> String {
        self.avatar_url()
            .unwrap_or_else(|| self.default_avatar_url())
    }

    /// Gets a list of guilds that the current user is in.
    ///
    /// # Examples
    ///
    /// Print out the names of all guilds the current user is in:
    ///
    /// ```rust,no_run
    /// # use serenity::client::CACHE;
    /// #
    /// # let cache = CACHE.read();
    /// #
    /// // assuming the cache has been unlocked
    /// let user = &cache.user;
    ///
    /// if let Ok(guilds) = user.guilds() {
    ///     for (index, guild) in guilds.into_iter().enumerate() {
    ///         println!("{}: {}", index, guild.name);
    ///     }
    /// }
    /// ```
    pub fn guilds(&self) -> Result<Vec<GuildInfo>> {
        http::get_guilds(&GuildPagination::After(GuildId(1)), 100)
    }

    /// Returns the invite url for the bot with the given permissions.
    ///
    /// This queries the REST API for the client id.
    ///
    /// If the permissions passed are empty, the permissions part will be dropped.
    ///
    /// # Examples
    ///
    /// Get the invite url with no permissions set:
    ///
    /// ```rust,no_run
    /// # use serenity::client::CACHE;
    /// #
    /// # let mut cache = CACHE.write();
    ///
    /// use serenity::model::permissions::Permissions;
    ///
    /// // assuming the cache has been unlocked
    /// let url = match cache.user.invite_url(Permissions::empty()) {
    ///     Ok(v) => v,
    ///     Err(why) => {
    ///         println!("Error getting invite url: {:?}", why);
    ///
    ///         return;
    ///     },
    /// };
    ///
    /// assert_eq!(url, "https://discordapp.com/api/oauth2/authorize? \
    ///                  client_id=249608697955745802&scope=bot");
    /// ```
    ///
    /// Get the invite url with some basic permissions set:
    ///
    /// ```rust,no_run
    /// # use serenity::client::CACHE;
    /// #
    /// # let mut cache = CACHE.write();
    ///
    /// use serenity::model::Permissions;
    ///
    /// // assuming the cache has been unlocked
    /// let url = match cache.user.invite_url(Permissions::READ_MESSAGES | Permissions::SEND_MESSAGES | Permissions::EMBED_LINKS) {
    ///     Ok(v) => v,
    ///     Err(why) => {
    ///         println!("Error getting invite url: {:?}", why);
    ///
    ///         return;
    ///     },
    /// };
    ///
    /// assert_eq!(url,
    /// "https://discordapp.
    /// com/api/oauth2/authorize?client_id=249608697955745802&scope=bot&permissions=19456");
    /// ```
    ///
    /// # Errors
    ///
    /// Returns an
    /// [`HttpError::InvalidRequest(Unauthorized)`][`HttpError::InvalidRequest`]
    /// If the user is not authorized for this end point.
    ///
    /// May return [`Error::Format`] while writing url to the buffer.
    ///
    /// [`Error::Format`]: ../enum.Error.html#variant.Format
    /// [`HttpError::InvalidRequest`]: ../http/enum.HttpError.html#variant.InvalidRequest
    pub fn invite_url(&self, permissions: Permissions) -> Result<String> {
        let bits = permissions.bits();
        let client_id = http::get_current_application_info().map(|v| v.id)?;

        let mut url = format!(
            "https://discordapp.com/api/oauth2/authorize?client_id={}&scope=bot",
            client_id
        );

        if bits != 0 {
            write!(url, "&permissions={}", bits)?;
        }

        Ok(url)
    }

    /// Returns a static formatted URL of the user's icon, if one exists.
    ///
    /// This will always produce a WEBP image URL.
    ///
    /// # Examples
    ///
    /// Print out the current user's static avatar url if one is set:
    ///
    /// ```rust,no_run
    /// # use serenity::client::CACHE;
    /// #
    /// # let cache = CACHE.read();
    /// #
    /// // assuming the cache has been unlocked
    /// let user = &cache.user;
    ///
    /// match user.static_avatar_url() {
    ///     Some(url) => println!("{}'s static avatar can be found at {}", user.name, url),
    ///     None => println!("Could not get static avatar for {}.", user.name)
    /// }
    /// ```
    #[inline]
    pub fn static_avatar_url(&self) -> Option<String> {
        static_avatar_url(self.id, self.avatar.as_ref())
    }

    /// Returns the tag of the current user.
    ///
    /// # Examples
    ///
    /// Print out the current user's distinct identifier (e.g., Username#1234):
    ///
    /// ```rust,no_run
    /// # use serenity::client::CACHE;
    /// #
    /// # let cache = CACHE.read();
    /// #
    /// // assuming the cache has been unlocked
    /// println!("The current user's distinct identifier is {}", cache.user.tag());
    /// ```
    #[inline]
    pub fn tag(&self) -> String { tag(&self.name, self.discriminator) }
}

/// An enum that represents a default avatar.
///
/// The default avatar is calculated via the result of `discriminator % 5`.
///
/// The has of the avatar can be retrieved via calling [`name`] on the enum.
///
/// [`name`]: #method.name
#[derive(Copy, Clone, Debug, Deserialize, Hash, Eq, PartialEq, PartialOrd, Ord, Serialize)]
pub enum DefaultAvatar {
    /// The avatar when the result is `0`.
    #[serde(rename = "6debd47ed13483642cf09e832ed0bc1b")]
    Blurple,
    /// The avatar when the result is `1`.
    #[serde(rename = "322c936a8c8be1b803cd94861bdfa868")]
    Grey,
    /// The avatar when the result is `2`.
    #[serde(rename = "dd4dbc0016779df1378e7812eabaa04d")]
    Green,
    /// The avatar when the result is `3`.
    #[serde(rename = "0e291f67c9274a1abdddeb3fd919cbaa")]
    Orange,
    /// The avatar when the result is `4`.
    #[serde(rename = "1cbd08c76f8af6dddce02c5138971129")]
    Red,
}

impl DefaultAvatar {
    /// Retrieves the String hash of the default avatar.
    pub fn name(&self) -> Result<String> { serde_json::to_string(self).map_err(From::from) }
}

enum_number!(
    /// Identifier for the notification level of a channel.
    NotificationLevel {
        /// Receive notifications for everything.
        All = 0,
        /// Receive only mentions.
        Mentions = 1,
        /// Receive no notifications.
        Nothing = 2,
        /// Inherit the notification level from the parent setting.
        Parent = 3,
    }
);

/// The representation of a user's status.
///
/// # Examples
///
/// - [`DoNotDisturb`];
/// - [`Invisible`].
///
/// [`DoNotDisturb`]: #variant.DoNotDisturb
/// [`Invisible`]: #variant.Invisible
#[derive(Clone, Copy, Debug, Deserialize, Eq, Hash, PartialEq, PartialOrd, Ord, Serialize)]
pub enum OnlineStatus {
    #[serde(rename = "dnd")] DoNotDisturb,
    #[serde(rename = "idle")] Idle,
    #[serde(rename = "invisible")] Invisible,
    #[serde(rename = "offline")] Offline,
    #[serde(rename = "online")] Online,
}

impl OnlineStatus {
    pub fn name(&self) -> &str {
        match *self {
            OnlineStatus::DoNotDisturb => "dnd",
            OnlineStatus::Idle => "idle",
            OnlineStatus::Invisible => "invisible",
            OnlineStatus::Offline => "offline",
            OnlineStatus::Online => "online",
        }
    }
}

impl Default for OnlineStatus {
    fn default() -> OnlineStatus { OnlineStatus::Online }
}

/// Information about a user.
#[derive(Clone, Debug, Deserialize)]
pub struct User {
    /// The unique Id of the user. Can be used to calculate the account's
    /// cration date.
    pub id: UserId,
    /// Optional avatar hash.
    pub avatar: Option<String>,
    /// Indicator of whether the user is a bot.
    #[serde(default)]
    pub bot: bool,
    /// The account's discriminator to differentiate the user from others with
    /// the same [`name`]. The name+discriminator pair is always unique.
    ///
    /// [`name`]: #structfield.name
    #[serde(deserialize_with = "deserialize_u16")]
    pub discriminator: u16,
    /// The account's username. Changing username will trigger a discriminator
    /// change if the username+discriminator pair becomes non-unique.
    #[serde(rename = "username")]
    pub name: String,
}

use std::hash::{Hash, Hasher};

impl PartialEq for User {
    fn eq(&self, other: &Self) -> bool {
        self.id == other.id
    }
}

impl Eq for User {}

impl Hash for User {
    fn hash<H: Hasher>(&self, hasher: &mut H) {
        self.id.hash(hasher);
    }
}

#[cfg(feature = "model")]
impl User {
    /// Returns the formatted URL of the user's icon, if one exists.
    ///
    /// This will produce a WEBP image URL, or GIF if the user has a GIF avatar.
    #[inline]
    pub fn avatar_url(&self) -> Option<String> { avatar_url(self.id, self.avatar.as_ref()) }

    /// Creates a direct message channel between the [current user] and the
    /// user. This can also retrieve the channel if one already exists.
    ///
    /// [current user]: struct.CurrentUser.html
    #[inline]
    pub fn create_dm_channel(&self) -> Result<PrivateChannel> { self.id.create_dm_channel() }

    /// Retrieves the time that this user was created at.
    #[inline]
    pub fn created_at(&self) -> NaiveDateTime { self.id.created_at() }

    /// Returns the formatted URL to the user's default avatar URL.
    ///
    /// This will produce a PNG URL.
    #[inline]
    pub fn default_avatar_url(&self) -> String { default_avatar_url(self.discriminator) }

    /// Sends a message to a user through a direct message channel. This is a
    /// channel that can only be accessed by you and the recipient.
    ///
    /// # Examples
    ///
    /// When a user sends a message with a content of `"~help"`, DM the author a
    /// help message, and then react with `'👌'` to verify message sending:
    ///
    /// ```rust,no_run
    /// # use serenity::prelude::*;
    /// # use serenity::model::*;
    /// #
    /// use serenity::model::Permissions;
    /// use serenity::CACHE;
    ///
    /// struct Handler;
    ///
    /// impl EventHandler for Handler {
    ///     fn message(&self, _: Context, msg: Message) {
    ///         if msg.content == "~help" {
    ///             let cache = CACHE.read();
    ///
    ///             let url = match cache.user.invite_url(Permissions::empty()) {
    ///                 Ok(v) => v,
    ///                 Err(why) => {
    ///                     println!("Error creating invite url: {:?}", why);
    ///
    ///                     return;
    ///                 },
    ///             };
    ///
    ///             let help = format!(
    ///                 "Helpful info here. Invite me with this link: <{}>",
    ///                 url,
    ///             );
    ///
    ///             match msg.author.direct_message(|m| m.content(&help)) {
    ///                 Ok(_) => {
    ///                     let _ = msg.react('👌');
    ///                 },
    ///                 Err(why) => {
    ///                     println!("Err sending help: {:?}", why);
    ///
    ///                     let _ = msg.reply("There was an error DMing you help.");
    ///                 },
    ///             };
    ///         }
    ///     }
    /// }
    ///
    /// let mut client = Client::new("token", Handler);
    /// ```
    ///
    /// # Examples
    ///
    /// Returns a [`ModelError::MessagingBot`] if the user being direct messaged
    /// is a bot user.
    ///
    /// [`ModelError::MessagingBot`]: enum.ModelError.html#variant.MessagingBot
    /// [`PrivateChannel`]: struct.PrivateChannel.html
    /// [`User::dm`]: struct.User.html#method.dm
    // A tale with Clippy:
    //
    // A person named Clippy once asked you to unlock a box and take something
    // from it, but you never re-locked it, so you'll die and the universe will
    // implode because the box must remain locked unless you're there, and you
    // can't just borrow that item from it and take it with you forever.
    //
    // Instead what you do is unlock the box, take the item out of it, make a
    // copy of said item, and then re-lock the box, and take your copy of the
    // item with you.
    //
    // The universe is still fine, and nothing implodes.
    //
    // (AKA: Clippy is wrong and so we have to mark as allowing this lint.)
    #[allow(let_and_return)]
    #[cfg(feature = "builder")]
    pub fn direct_message<F>(&self, f: F) -> Result<Message>
        where F: FnOnce(CreateMessage) -> CreateMessage {
        if self.bot {
            return Err(Error::Model(ModelError::MessagingBot));
        }

        let private_channel_id = feature_cache! {
            {
                let finding = {
                    let cache = CACHE.read();

                    let finding = cache.private_channels
                        .values()
                        .map(|ch| ch.read())
                        .find(|ch| ch.recipient.read().id == self.id)
                        .map(|ch| ch.id);

                    finding
                };

                if let Some(finding) = finding {
                    finding
                } else {
                    let map = json!({
                        "recipient_id": self.id.0,
                    });

                    http::create_private_channel(&map)?.id
                }
            } else {
                let map = json!({
                    "recipient_id": self.id.0,
                });

                http::create_private_channel(&map)?.id
            }
        };

        private_channel_id.send_message(f)
    }

    /// This is an alias of [direct_message].
    ///
    /// # Examples
    ///
    /// Sending a message:
    ///
    /// ```rust,ignore
    /// // assuming you are in a context
    ///
    /// let _ = message.author.dm("Hello!");
    /// ```
    ///
    /// # Examples
    ///
    /// Returns a [`ModelError::MessagingBot`] if the user being direct messaged
    /// is a bot user.
    ///
    /// [`ModelError::MessagingBot`]: enum.ModelError.html#variant.MessagingBot
    /// [direct_message]: #method.direct_message
    #[cfg(feature = "builder")]
    #[inline]
    pub fn dm<F: FnOnce(CreateMessage) -> CreateMessage>(&self, f: F) -> Result<Message> {
        self.direct_message(f)
    }

    /// Retrieves the URL to the user's avatar, falling back to the default
    /// avatar if needed.
    ///
    /// This will call [`avatar_url`] first, and if that returns `None`, it
    /// then falls back to [`default_avatar_url`].
    ///
    /// [`avatar_url`]: #method.avatar_url
    /// [`default_avatar_url`]: #method.default_avatar_url
    pub fn face(&self) -> String {
        self.avatar_url()
            .unwrap_or_else(|| self.default_avatar_url())
    }

    /// Check if a user has a [`Role`]. This will retrieve the [`Guild`] from
    /// the [`Cache`] if it is available, and then check if that guild has the
    /// given [`Role`].
    ///
    /// Three forms of data may be passed in to the guild parameter: either a
    /// [`Guild`] itself, a [`GuildId`], or a `u64`.
    ///
    /// # Examples
    ///
    /// Check if a guild has a [`Role`] by Id:
    ///
    /// ```rust,ignore
    /// // Assumes a 'guild' and `role_id` have already been bound
    /// let _ = message.author.has_role(guild, role_id);
    /// ```
    ///
    /// [`Guild`]: struct.Guild.html
    /// [`GuildId`]: struct.GuildId.html
    /// [`Role`]: struct.Role.html
    /// [`Cache`]: ../cache/struct.Cache.html
    // no-cache would warn on guild_id.
    pub fn has_role<G, R>(&self, guild: G, role: R) -> bool
        where G: Into<GuildContainer>, R: Into<RoleId> {
        let role_id = role.into();

        match guild.into() {
            GuildContainer::Guild(guild) => guild.roles.contains_key(&role_id),
            GuildContainer::Id(_guild_id) => {
                feature_cache! {{
                    CACHE.read()
                        .guilds
                        .get(&_guild_id)
<<<<<<< HEAD
                        .map(|g| g.read().roles.contains_key(&role_id))
=======
                        .map(|g| {
                            g.read().unwrap().members.get(&self.id)
                                .map(|m| m.roles.contains(&role_id))
                                .unwrap_or(false)
                        })
>>>>>>> 8c85664a
                        .unwrap_or(false)
                } else {
                    true
                }}
            },
        }
    }

    /// Refreshes the information about the user.
    ///
    /// Replaces the instance with the data retrieved over the REST API.
    ///
    /// # Examples
    ///
    /// If maintaing a very long-running bot, you may want to periodically
    /// refresh information about certain users if the state becomes
    /// out-of-sync:
    ///
    /// ```rust,no_run
    /// # use serenity::prelude::*;
    /// # use serenity::model::*;
    /// #
    /// struct Handler;
    ///
    /// impl EventHandler for Handler {
    ///     fn message(&self, _: Context, _: Message) {
    ///         // normal message handling here
    ///     }
    /// }
    /// let mut client = Client::new("token", Handler);
    /// #
    /// use serenity::model::UserId;
    /// use serenity::CACHE;
    /// use std::thread;
    /// use std::time::Duration;
    ///
    /// let special_users = vec![UserId(114941315417899012), UserId(87600987040120832)];
    ///
    /// // start a new thread to periodically refresh the special users' data
    /// // every 12 hours
    /// let handle = thread::spawn(move || {
    ///     // 12 hours in seconds
    ///     let duration = Duration::from_secs(43200);
    ///
    ///     loop {
    ///         thread::sleep(duration);
    ///
    ///         let cache = CACHE.read();
    ///
    ///         for id in &special_users {
    ///             if let Some(user) = cache.user(*id) {
    ///                 if let Err(why) = user.write().refresh() {
    ///                     println!("Error refreshing {}: {:?}", id, why);
    ///                 }
    ///             }
    ///         }
    ///     }
    /// });
    ///
    /// println!("{:?}", client.start());
    /// ```
    pub fn refresh(&mut self) -> Result<()> {
        self.id.get().map(|replacement| {
            mem::replace(self, replacement);

            ()
        })
    }


    /// Returns a static formatted URL of the user's icon, if one exists.
    ///
    /// This will always produce a WEBP image URL.
    #[inline]
    pub fn static_avatar_url(&self) -> Option<String> {
        static_avatar_url(self.id, self.avatar.as_ref())
    }

    /// Returns the "tag" for the user.
    ///
    /// The "tag" is defined as "username#discriminator", such as "zeyla#5479".
    ///
    /// # Examples
    ///
    /// Make a command to tell the user what their tag is:
    ///
    /// ```rust,no_run
    /// # use serenity::prelude::*;
    /// # use serenity::model::*;
    /// #
    /// use serenity::utils::MessageBuilder;
    /// use serenity::utils::ContentModifier::Bold;
    ///
    /// struct Handler;
    ///
    /// impl EventHandler for Handler {
    ///     fn message(&self, _: Context, msg: Message) {
    ///         if msg.content == "!mytag" {
    ///             let content = MessageBuilder::new()
    ///                 .push("Your tag is ")
    ///                 .push(Bold + msg.author.tag())
    ///                 .build();
    ///
    ///             let _ = msg.channel_id.say(&content);
    ///         }
    ///     }
    /// }
    /// let mut client = Client::new("token", Handler); client.start().unwrap();
    /// ```
    #[inline]
    pub fn tag(&self) -> String { tag(&self.name, self.discriminator) }
}

impl fmt::Display for User {
    /// Formats a string which will mention the user.
    // This is in the format of: `<@USER_ID>`
    fn fmt(&self, f: &mut fmt::Formatter) -> fmt::Result {
        fmt::Display::fmt(&self.id.mention(), f)
    }
}

#[cfg(feature = "model")]
impl UserId {
    /// Creates a direct message channel between the [current user] and the
    /// user. This can also retrieve the channel if one already exists.
    ///
    /// [current user]: struct.CurrentUser.html
    pub fn create_dm_channel(&self) -> Result<PrivateChannel> {
        let map = json!({
            "recipient_id": self.0,
        });

        http::create_private_channel(&map)
    }

    /// Search the cache for the user with the Id.
    #[cfg(feature = "cache")]
    pub fn find(&self) -> Option<Arc<RwLock<User>>> { CACHE.read().user(*self) }

    /// Gets a user by its Id over the REST API.
    ///
    /// **Note**: The current user must be a bot user.
    #[inline]
    pub fn get(&self) -> Result<User> {
        #[cfg(feature = "cache")]
        {
            if let Some(user) = CACHE.read().user(*self) {
                return Ok(user.read().clone());
            }
        }

        http::get_user(self.0)
    }
}

impl From<CurrentUser> for UserId {
    /// Gets the Id of a `CurrentUser` struct.
    fn from(current_user: CurrentUser) -> UserId { current_user.id }
}

impl<'a> From<&'a CurrentUser> for UserId {
    /// Gets the Id of a `CurrentUser` struct.
    fn from(current_user: &CurrentUser) -> UserId { current_user.id }
}

impl From<Member> for UserId {
    /// Gets the Id of a `Member`.
    fn from(member: Member) -> UserId { member.user.read().id }
}

impl<'a> From<&'a Member> for UserId {
    /// Gets the Id of a `Member`.
    fn from(member: &Member) -> UserId { member.user.read().id }
}

impl From<User> for UserId {
    /// Gets the Id of a `User`.
    fn from(user: User) -> UserId { user.id }
}

impl<'a> From<&'a User> for UserId {
    /// Gets the Id of a `User`.
    fn from(user: &User) -> UserId { user.id }
}

#[cfg(feature = "model")]
fn avatar_url(user_id: UserId, hash: Option<&String>) -> Option<String> {
    hash.map(|hash| {
        let ext = if hash.starts_with("a_") {
            "gif"
        } else {
            "webp"
        };

        cdn!("/avatars/{}/{}.{}?size=1024", user_id.0, hash, ext)
    })
}

#[cfg(feature = "model")]
fn default_avatar_url(discriminator: u16) -> String {
    cdn!("/embed/avatars/{}.png", discriminator % 5u16)
}

#[cfg(feature = "model")]
fn static_avatar_url(user_id: UserId, hash: Option<&String>) -> Option<String> {
    hash.map(|hash| cdn!("/avatars/{}/{}.webp?size=1024", user_id, hash))
}

#[cfg(feature = "model")]
fn tag(name: &str, discriminator: u16) -> String {
    // 32: max length of username
    // 1: `#`
    // 4: max length of discriminator
    let mut tag = String::with_capacity(37);
    tag.push_str(name);
    tag.push('#');
    let _ = write!(tag, "{:04}", discriminator);

    tag
}<|MERGE_RESOLUTION|>--- conflicted
+++ resolved
@@ -600,15 +600,11 @@
                     CACHE.read()
                         .guilds
                         .get(&_guild_id)
-<<<<<<< HEAD
-                        .map(|g| g.read().roles.contains_key(&role_id))
-=======
                         .map(|g| {
                             g.read().unwrap().members.get(&self.id)
                                 .map(|m| m.roles.contains(&role_id))
                                 .unwrap_or(false)
                         })
->>>>>>> 8c85664a
                         .unwrap_or(false)
                 } else {
                     true

--- conflicted
+++ resolved
@@ -28,11 +28,7 @@
         } else {
             message.split(delimiter).map(|s| s.to_string()).collect()
         };
-<<<<<<< HEAD
-        
-=======
 
->>>>>>> dcdf3bfb
         Args {
             delimiter: delimiter.to_string(),
             delimiter_split: split,
